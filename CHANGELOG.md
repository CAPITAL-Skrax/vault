--- conflicted
+++ resolved
@@ -3,6 +3,11 @@
 CHANGES:
 
  * core: HA lock file is no longer copied during `operator migrate` [GH-5503]
+ * core: Tokens are now prefixed by a designation to indicate what type of
+   token they are. Service tokens start with `s.` and batch tokens start with
+   `b.`. Existing tokens will still work (they are all of service type and will
+   be considered as such). Prefixing allows us to be more efficient when
+   consuming a token, which keeps the critical path of requests faster.
 
 FEATURES:
 
@@ -11,12 +16,9 @@
 
 IMPROVEMENTS:
 
-<<<<<<< HEAD
  * auth/token: New tokens are salted using SHA2-256 HMAC instead of SHA1 hash
-=======
  * identity: Identity names will now be handled case insensitively by default.
    This includes names of entities, aliases and groups [GH-5404]
->>>>>>> 7e0b47df
  * secret/database: Allow Cassandra user to be non-superuser so long as it has
    role creation permissions [GH-5402]
  * secret/radius: Allow setting the NAS Identifier value in the generated
